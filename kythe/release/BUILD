load("//tools:build_rules/docker.bzl", "docker_build")

# See setup_release.sh for instructions on creating a release

docker_build(
    name = "docker",
    data = [
        "kythe.sh",
        "maven_extractor.sh",
        "//kythe/cxx/indexer/cxx:indexer",
        "//kythe/go/indexer/cmd/go_indexer",
        "//kythe/go/platform/tools/dedup_stream",
        "//kythe/go/storage/tools:directory_indexer",
        "//kythe/go/storage/tools:write_entries",
        "//kythe/java/com/google/devtools/kythe/analyzers/java:indexer_deploy.jar",
        "//kythe/java/com/google/devtools/kythe/analyzers/jvm:class_file_indexer_deploy.jar",
        "//kythe/java/com/google/devtools/kythe/extractors/java/standalone:javac_extractor_deploy.jar",
    ],
    image_name = "google/kythe",
    tags = ["manual"],
    use_cache = True,
    deps = ["//kythe/release/base"],
)

release_version = "v0.0.63"

genrule(
    name = "release",
    srcs = [
        "release.BUILD",
        "release.WORKSPACE",
        ":bazel_cxx_extractor",
        ":bazel_extract_kzip",
        ":bazel_go_extractor",
        ":bazel_java_extractor",
        ":bazel_jvm_extractor",
        ":bazel_proto_extractor",
<<<<<<< HEAD
        ":bazel_rust_extractor",
=======
>>>>>>> 870b0230
        ":javac_extractor",
        ":javac_wrapper",
        ":cc_proto_metadata_plugin",
        ":cxx_extractor",
        ":go_extractor",
        ":java_indexer",
        ":jvm_indexer",
        ":cxx_indexer",
        ":go_indexer",
        ":proto_extractor",
        "@maven//:org_apache_tomcat_tomcat_annotations_api",
        ":proto_indexer",
        ":textproto_extractor",
        ":textproto_indexer",
        ":tools",
        ":misc",
        "//kythe/proto:public",
        "//third_party:licenses",
        "//kythe/extractors/bazel:extractors_bazelrc",
    ],
    outs = [
        "kythe-" + release_version + ".tar.gz",
        "kythe-" + release_version + ".tar.gz.sha256",
    ],
    cmd = " ".join([
        "export GENDIR=$(GENDIR);",
        "export BINDIR=$(BINDIR);",
        "$(location package_release.sh)",
        "$(location //kythe/go/platform/tools/shasum_tool)",
        "$(location kythe-" + release_version + ".tar.gz)",
        "$(locations misc)",
        "--cp $(location release.BUILD) BUILD",
        "--cp $(location release.WORKSPACE) WORKSPACE",
        "--cp $(location java_indexer) indexers/java_indexer.jar",
        "--cp $(location jvm_indexer) indexers/jvm_indexer.jar",
        "--cp $(location cxx_indexer) indexers/cxx_indexer",
        "--cp $(location go_indexer) indexers/go_indexer",
        "--cp $(location proto_indexer) indexers/proto_indexer",
        "--cp $(location textproto_indexer) indexers/textproto_indexer",
        "--cp $(location javac_extractor) extractors/javac_extractor.jar",
        "--cp $(location bazel_cxx_extractor) extractors/bazel_cxx_extractor",
        "--cp $(location bazel_extract_kzip) extractors/bazel_extract_kzip",
        "--cp $(location bazel_go_extractor) extractors/bazel_go_extractor",
        "--cp $(location bazel_java_extractor) extractors/bazel_java_extractor.jar",
        "--cp $(location bazel_jvm_extractor) extractors/bazel_jvm_extractor.jar",
        "--cp $(location bazel_proto_extractor) extractors/bazel_proto_extractor",
<<<<<<< HEAD
        "--cp $(location bazel_rust_extractor) extractors/bazel_rust_extractor",
=======
>>>>>>> 870b0230
        "--cp $(location javac_wrapper) extractors/javac-wrapper.sh",
        "--cp $(location @maven//:org_apache_tomcat_tomcat_annotations_api) jsr250-api-1.0.jar",
        "--cp $(location cxx_extractor) extractors/cxx_extractor",
        "--cp $(location go_extractor) extractors/go_extractor",
        "--cp $(location proto_extractor) extractors/proto_extractor",
        "--cp $(location textproto_extractor) extractors/textproto_extractor",
        "--cp $(location cc_proto_metadata_plugin) tools/cc_proto_metadata_plugin",
        "--cp $(location //kythe/extractors/bazel:extractors_bazelrc) ./",
        "--path tools/ $(locations tools)",
        "--path proto/ $(locations //kythe/proto:public)",
        "--relpaths 'third_party' --path 'third_party' $(locations //third_party:licenses)",
    ]),
    heuristic_label_expansion = False,
    tags = ["manual"],
    tools = [
        "package_release.sh",
        "//kythe/go/platform/tools/shasum_tool",
    ],
    visibility = ["//visibility:public"],
)

filegroup(
    name = "misc",
    srcs = [
        ":README.md",
        "//:LICENSE",
        "//:RELEASES.md",
        "//kythe/data:raw_vnames_config",
        "//kythe/data:simple_vnames_config",
        "//kythe/data:vnames.bzl",
        "//kythe/extractors:extractors.bzl",
    ],
)

sh_test(
    name = "release_test",
    timeout = "moderate",
    srcs = ["release_test.sh"],
    args = [
        # Since go binaries are not located at their bazel target path (//go/binary
        # might be in bazel-out/go/binary/host/text/binary), pass the actual
        # location of the binary directly to the shell script.
        "$(location //kythe/go/platform/tools/shasum_tool)",
    ],
    data = [
        ":release",
        "//kythe/go/platform/tools/shasum_tool",
        "//kythe/java/com/google/devtools/kythe/util:test_srcs",
        "//kythe/testdata:entries",
        "//kythe/testdata:test.kzip",
        "//third_party/guava",
        "@com_github_stedolan_jq//:jq",
    ],
    tags = [
        "local",
        "manual",
    ],
)

filegroup(
    name = "javac_extractor",
    srcs = ["//kythe/java/com/google/devtools/kythe/extractors/java/standalone:javac_extractor_deploy.jar"],
)

filegroup(
    name = "javac_wrapper",
    srcs = ["//kythe/java/com/google/devtools/kythe/extractors/java/standalone:javac-wrapper.sh"],
)

filegroup(
    name = "bazel_java_extractor",
    srcs = ["//kythe/java/com/google/devtools/kythe/extractors/java/bazel:java_extractor_deploy.jar"],
)

filegroup(
    name = "bazel_jvm_extractor",
    srcs = ["//kythe/java/com/google/devtools/kythe/extractors/jvm/bazel:bazel_jvm_extractor_deploy.jar"],
)

filegroup(
    name = "cxx_extractor",
    srcs = ["//kythe/cxx/extractor:cxx_extractor"],
)

filegroup(
    name = "bazel_cxx_extractor",
    srcs = ["//kythe/cxx/extractor:cxx_extractor_bazel"],
)

filegroup(
    name = "go_extractor",
    srcs = ["//kythe/go/extractors/cmd/gotool"],
)

filegroup(
    name = "bazel_go_extractor",
    srcs = ["//kythe/go/extractors/cmd/bazel:bazel_go_extractor"],
)

filegroup(
    name = "bazel_proto_extractor",
    srcs = ["//kythe/go/extractors/proto:extract_proto_kzip"],
)

filegroup(
    name = "bazel_extract_kzip",
    srcs = ["//kythe/go/extractors/cmd/bazel:extract_kzip"],
)

filegroup(
    name = "java_indexer",
    srcs = ["//kythe/java/com/google/devtools/kythe/analyzers/java:indexer_deploy.jar"],
)

filegroup(
    name = "jvm_indexer",
    srcs = ["//kythe/java/com/google/devtools/kythe/analyzers/jvm:class_file_indexer_deploy.jar"],
)

filegroup(
    name = "cxx_indexer",
    srcs = ["//kythe/cxx/indexer/cxx:indexer"],
)

filegroup(
    name = "go_indexer",
    srcs = ["//kythe/go/indexer/cmd/go_indexer"],
)

filegroup(
    name = "proto_extractor",
    srcs = ["//kythe/cxx/extractor/proto:proto_extractor"],
)

filegroup(
    name = "proto_indexer",
    srcs = ["//kythe/cxx/indexer/proto:indexer"],
)

filegroup(
    name = "textproto_extractor",
    srcs = ["//kythe/cxx/extractor/textproto:textproto_extractor"],
)

filegroup(
    name = "textproto_indexer",
    srcs = ["//kythe/cxx/indexer/textproto:textproto_indexer"],
)

filegroup(
    name = "cc_proto_metadata_plugin",
    srcs = ["//kythe/cxx/tools:proto_metadata_plugin"],
)

filegroup(
<<<<<<< HEAD
    name = "bazel_rust_extractor",
    srcs = ["//kythe/rust/extractor"],
)

filegroup(
    name = "rust_indexer",
    srcs = ["//kythe/rust/indexer:bazel_indexer"],
)

filegroup(
=======
>>>>>>> 870b0230
    name = "tools",
    srcs = [
        "//kythe/cxx/verifier",
        "//kythe/go/extractors/config/runextractor",
        "//kythe/go/platform/tools/dedup_stream",
        "//kythe/go/platform/tools/entrystream",
        "//kythe/go/platform/tools/kzip",
        "//kythe/go/serving/tools:http_server",
        "//kythe/go/serving/tools:kythe",
        "//kythe/go/serving/tools:write_tables",
        "//kythe/go/storage/tools:directory_indexer",
        "//kythe/go/storage/tools:read_entries",
        "//kythe/go/storage/tools:triples",
        "//kythe/go/storage/tools:write_entries",
    ],
)<|MERGE_RESOLUTION|>--- conflicted
+++ resolved
@@ -35,10 +35,6 @@
         ":bazel_java_extractor",
         ":bazel_jvm_extractor",
         ":bazel_proto_extractor",
-<<<<<<< HEAD
-        ":bazel_rust_extractor",
-=======
->>>>>>> 870b0230
         ":javac_extractor",
         ":javac_wrapper",
         ":cc_proto_metadata_plugin",
@@ -85,10 +81,6 @@
         "--cp $(location bazel_java_extractor) extractors/bazel_java_extractor.jar",
         "--cp $(location bazel_jvm_extractor) extractors/bazel_jvm_extractor.jar",
         "--cp $(location bazel_proto_extractor) extractors/bazel_proto_extractor",
-<<<<<<< HEAD
-        "--cp $(location bazel_rust_extractor) extractors/bazel_rust_extractor",
-=======
->>>>>>> 870b0230
         "--cp $(location javac_wrapper) extractors/javac-wrapper.sh",
         "--cp $(location @maven//:org_apache_tomcat_tomcat_annotations_api) jsr250-api-1.0.jar",
         "--cp $(location cxx_extractor) extractors/cxx_extractor",
@@ -244,19 +236,6 @@
 )
 
 filegroup(
-<<<<<<< HEAD
-    name = "bazel_rust_extractor",
-    srcs = ["//kythe/rust/extractor"],
-)
-
-filegroup(
-    name = "rust_indexer",
-    srcs = ["//kythe/rust/indexer:bazel_indexer"],
-)
-
-filegroup(
-=======
->>>>>>> 870b0230
     name = "tools",
     srcs = [
         "//kythe/cxx/verifier",
