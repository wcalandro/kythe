--- conflicted
+++ resolved
@@ -1,6 +1,5 @@
 {
-<<<<<<< HEAD
-  "checksum": "09c50f4f7912826f55bf2bb9d4d58ac8fe88e9f7bf1ebbacc2f6a81b33b23fcd",
+  "checksum": "6f84c18fbf6a41ed06bbb523161c31e63d72ab29f1f2522cf9facbd99018e3b6",
   "crates": {
     "adler 1.0.2": {
       "name": "adler",
@@ -10088,44 +10087,24 @@
         "Http": {
           "url": "https://crates.io/api/v1/crates/windows-targets/0.42.2/download",
           "sha256": "8e5180c00cd44c9b1c88adb3693291f1cd93605ded80c250a75d472756b4d071"
-=======
-  "checksum": "bc6f3508bb24924a07d644f9b0073be5b4cd0f08fb667450d58dad303aa6a98d",
-  "crates": {
-    "bytes 1.4.0": {
-      "name": "bytes",
-      "version": "1.4.0",
-      "repository": {
-        "Http": {
-          "url": "https://crates.io/api/v1/crates/bytes/1.4.0/download",
-          "sha256": "89b2fd2a0dcf38d7971e2194b6b6eebab45ae01067456a7fd93d5547a61b70be"
->>>>>>> 870b0230
-        }
-      },
-      "targets": [
-        {
-          "Library": {
-<<<<<<< HEAD
+        }
+      },
+      "targets": [
+        {
+          "Library": {
             "crate_name": "windows_targets",
-=======
-            "crate_name": "bytes",
->>>>>>> 870b0230
-            "crate_root": "src/lib.rs",
-            "srcs": [
-              "**/*.rs"
-            ]
-          }
-        }
-      ],
-<<<<<<< HEAD
+            "crate_root": "src/lib.rs",
+            "srcs": [
+              "**/*.rs"
+            ]
+          }
+        }
+      ],
       "library_target_name": "windows_targets",
-=======
-      "library_target_name": "bytes",
->>>>>>> 870b0230
-      "common_attrs": {
-        "compile_data_glob": [
-          "**"
-        ],
-<<<<<<< HEAD
+      "common_attrs": {
+        "compile_data_glob": [
+          "**"
+        ],
         "deps": {
           "common": [],
           "selects": {
@@ -10231,64 +10210,27 @@
           "BuildScript": {
             "crate_name": "build_script_build",
             "crate_root": "build.rs",
-=======
-        "crate_features": {
-          "common": [
-            "default",
-            "std"
-          ],
-          "selects": {}
-        },
-        "edition": "2018",
-        "version": "1.4.0"
-      },
-      "license": "MIT"
-    },
-    "direct-cargo-bazel-deps 0.0.1": {
-      "name": "direct-cargo-bazel-deps",
-      "version": "0.0.1",
-      "repository": null,
-      "targets": [
-        {
-          "Library": {
-            "crate_name": "direct_cargo_bazel_deps",
-            "crate_root": ".direct_cargo_bazel_deps.rs",
->>>>>>> 870b0230
-            "srcs": [
-              "**/*.rs"
-            ]
-          }
-        }
-      ],
-<<<<<<< HEAD
+            "srcs": [
+              "**/*.rs"
+            ]
+          }
+        }
+      ],
       "library_target_name": "windows_aarch64_gnullvm",
-=======
-      "library_target_name": "direct_cargo_bazel_deps",
->>>>>>> 870b0230
-      "common_attrs": {
-        "compile_data_glob": [
-          "**"
-        ],
-        "deps": {
-          "common": [
-            {
-<<<<<<< HEAD
+      "common_attrs": {
+        "compile_data_glob": [
+          "**"
+        ],
+        "deps": {
+          "common": [
+            {
               "id": "windows_aarch64_gnullvm 0.42.2",
               "target": "build_script_build"
-=======
-              "id": "protobuf 2.28.0",
-              "target": "protobuf"
-            },
-            {
-              "id": "protobuf-codegen 2.28.0",
-              "target": "protobuf_codegen"
->>>>>>> 870b0230
             }
           ],
           "selects": {}
         },
         "edition": "2018",
-<<<<<<< HEAD
         "version": "0.42.2"
       },
       "build_script_attrs": {
@@ -10411,29 +10353,12 @@
         "Http": {
           "url": "https://crates.io/api/v1/crates/windows_i686_msvc/0.42.2/download",
           "sha256": "44d840b6ec649f480a41c8d80f9c65108b92d89345dd94027bfe06ac444d1060"
-=======
-        "version": "0.0.1"
-      },
-      "license": null
-    },
-    "protobuf 2.28.0": {
-      "name": "protobuf",
-      "version": "2.28.0",
-      "repository": {
-        "Http": {
-          "url": "https://crates.io/api/v1/crates/protobuf/2.28.0/download",
-          "sha256": "106dd99e98437432fed6519dedecfade6a06a73bb7b2a1e019fdd2bee5778d94"
->>>>>>> 870b0230
-        }
-      },
-      "targets": [
-        {
-          "Library": {
-<<<<<<< HEAD
+        }
+      },
+      "targets": [
+        {
+          "Library": {
             "crate_name": "windows_i686_msvc",
-=======
-            "crate_name": "protobuf",
->>>>>>> 870b0230
             "crate_root": "src/lib.rs",
             "srcs": [
               "**/*.rs"
@@ -10450,16 +10375,11 @@
           }
         }
       ],
-<<<<<<< HEAD
       "library_target_name": "windows_i686_msvc",
-=======
-      "library_target_name": "protobuf",
->>>>>>> 870b0230
-      "common_attrs": {
-        "compile_data_glob": [
-          "**"
-        ],
-<<<<<<< HEAD
+      "common_attrs": {
+        "compile_data_glob": [
+          "**"
+        ],
         "deps": {
           "common": [
             {
@@ -10517,41 +10437,19 @@
           "common": [
             {
               "id": "windows_x86_64_gnu 0.42.2",
-=======
-        "crate_features": {
-          "common": [
-            "bytes",
-            "with-bytes"
-          ],
-          "selects": {}
-        },
-        "deps": {
-          "common": [
-            {
-              "id": "bytes 1.4.0",
-              "target": "bytes"
-            },
-            {
-              "id": "protobuf 2.28.0",
->>>>>>> 870b0230
               "target": "build_script_build"
             }
           ],
           "selects": {}
         },
         "edition": "2018",
-<<<<<<< HEAD
         "version": "0.42.2"
-=======
-        "version": "2.28.0"
->>>>>>> 870b0230
       },
       "build_script_attrs": {
         "data_glob": [
           "**"
         ]
       },
-<<<<<<< HEAD
       "license": "MIT OR Apache-2.0"
     },
     "windows_x86_64_gnullvm 0.42.2": {
@@ -10561,33 +10459,17 @@
         "Http": {
           "url": "https://crates.io/api/v1/crates/windows_x86_64_gnullvm/0.42.2/download",
           "sha256": "26d41b46a36d453748aedef1486d5c7a85db22e56aff34643984ea85514e94a3"
-=======
-      "license": "MIT"
-    },
-    "protobuf-codegen 2.28.0": {
-      "name": "protobuf-codegen",
-      "version": "2.28.0",
-      "repository": {
-        "Http": {
-          "url": "https://crates.io/api/v1/crates/protobuf-codegen/2.28.0/download",
-          "sha256": "033460afb75cf755fcfc16dfaed20b86468082a2ea24e05ac35ab4a099a017d6"
->>>>>>> 870b0230
-        }
-      },
-      "targets": [
-        {
-          "Library": {
-<<<<<<< HEAD
+        }
+      },
+      "targets": [
+        {
+          "Library": {
             "crate_name": "windows_x86_64_gnullvm",
-=======
-            "crate_name": "protobuf_codegen",
->>>>>>> 870b0230
-            "crate_root": "src/lib.rs",
-            "srcs": [
-              "**/*.rs"
-            ]
-          }
-<<<<<<< HEAD
+            "crate_root": "src/lib.rs",
+            "srcs": [
+              "**/*.rs"
+            ]
+          }
         },
         {
           "BuildScript": {
@@ -10637,58 +10519,35 @@
           "Library": {
             "crate_name": "windows_x86_64_msvc",
             "crate_root": "src/lib.rs",
-=======
-        },
-        {
-          "Binary": {
-            "crate_name": "protobuf-bin-gen-rust-do-not-use",
-            "crate_root": "src/bin/protobuf-bin-gen-rust-do-not-use.rs",
->>>>>>> 870b0230
-            "srcs": [
-              "**/*.rs"
-            ]
-          }
-        },
-        {
-<<<<<<< HEAD
+            "srcs": [
+              "**/*.rs"
+            ]
+          }
+        },
+        {
           "BuildScript": {
             "crate_name": "build_script_build",
             "crate_root": "build.rs",
-=======
-          "Binary": {
-            "crate_name": "protoc-gen-rust",
-            "crate_root": "src/bin/protoc-gen-rust.rs",
->>>>>>> 870b0230
-            "srcs": [
-              "**/*.rs"
-            ]
-          }
-        }
-      ],
-<<<<<<< HEAD
+            "srcs": [
+              "**/*.rs"
+            ]
+          }
+        }
+      ],
       "library_target_name": "windows_x86_64_msvc",
-=======
-      "library_target_name": "protobuf_codegen",
->>>>>>> 870b0230
-      "common_attrs": {
-        "compile_data_glob": [
-          "**"
-        ],
-        "deps": {
-          "common": [
-            {
-<<<<<<< HEAD
+      "common_attrs": {
+        "compile_data_glob": [
+          "**"
+        ],
+        "deps": {
+          "common": [
+            {
               "id": "windows_x86_64_msvc 0.42.2",
               "target": "build_script_build"
-=======
-              "id": "protobuf 2.28.0",
-              "target": "protobuf"
->>>>>>> 870b0230
-            }
-          ],
-          "selects": {}
-        },
-<<<<<<< HEAD
+            }
+          ],
+          "selects": {}
+        },
         "edition": "2018",
         "version": "0.42.2"
       },
@@ -10765,10 +10624,6 @@
         },
         "edition": "2018",
         "version": "0.5.13"
-=======
-        "edition": "2015",
-        "version": "2.28.0"
->>>>>>> 870b0230
       },
       "license": "MIT"
     }
@@ -10779,10 +10634,18 @@
   "workspace_members": {
     "direct-cargo-bazel-deps 0.0.1": ""
   },
-<<<<<<< HEAD
   "conditions": {
     "aarch64-apple-darwin": [
       "aarch64-apple-darwin"
+    ],
+    "aarch64-apple-ios": [
+      "aarch64-apple-ios"
+    ],
+    "aarch64-apple-ios-sim": [
+      "aarch64-apple-ios-sim"
+    ],
+    "aarch64-fuchsia": [
+      "aarch64-fuchsia"
     ],
     "aarch64-linux-android": [
       "aarch64-linux-android"
@@ -10791,7 +10654,19 @@
     "aarch64-pc-windows-msvc": [
       "aarch64-pc-windows-msvc"
     ],
+    "aarch64-unknown-linux-gnu": [
+      "aarch64-unknown-linux-gnu"
+    ],
     "aarch64-uwp-windows-msvc": [],
+    "arm-unknown-linux-gnueabi": [
+      "arm-unknown-linux-gnueabi"
+    ],
+    "armv7-linux-androideabi": [
+      "armv7-linux-androideabi"
+    ],
+    "armv7-unknown-linux-gnueabi": [
+      "armv7-unknown-linux-gnueabi"
+    ],
     "cfg(all(any(target_arch = \"x86_64\", target_arch = \"aarch64\"), target_os = \"hermit\"))": [],
     "cfg(all(target_arch = \"aarch64\", target_os = \"linux\"))": [
       "aarch64-unknown-linux-gnu"
@@ -10954,21 +10829,75 @@
       "i686-pc-windows-msvc",
       "x86_64-pc-windows-msvc"
     ],
+    "i686-apple-darwin": [
+      "i686-apple-darwin"
+    ],
+    "i686-linux-android": [
+      "i686-linux-android"
+    ],
     "i686-pc-windows-gnu": [],
     "i686-pc-windows-msvc": [
       "i686-pc-windows-msvc"
     ],
+    "i686-unknown-freebsd": [
+      "i686-unknown-freebsd"
+    ],
+    "i686-unknown-linux-gnu": [
+      "i686-unknown-linux-gnu"
+    ],
     "i686-uwp-windows-gnu": [],
     "i686-uwp-windows-msvc": [],
+    "powerpc-unknown-linux-gnu": [
+      "powerpc-unknown-linux-gnu"
+    ],
+    "riscv32imc-unknown-none-elf": [
+      "riscv32imc-unknown-none-elf"
+    ],
+    "riscv64gc-unknown-none-elf": [
+      "riscv64gc-unknown-none-elf"
+    ],
+    "s390x-unknown-linux-gnu": [
+      "s390x-unknown-linux-gnu"
+    ],
+    "thumbv7em-none-eabi": [
+      "thumbv7em-none-eabi"
+    ],
+    "thumbv8m.main-none-eabi": [
+      "thumbv8m.main-none-eabi"
+    ],
+    "wasm32-unknown-unknown": [
+      "wasm32-unknown-unknown"
+    ],
+    "wasm32-wasi": [
+      "wasm32-wasi"
+    ],
+    "x86_64-apple-darwin": [
+      "x86_64-apple-darwin"
+    ],
+    "x86_64-apple-ios": [
+      "x86_64-apple-ios"
+    ],
+    "x86_64-fuchsia": [
+      "x86_64-fuchsia"
+    ],
+    "x86_64-linux-android": [
+      "x86_64-linux-android"
+    ],
     "x86_64-pc-windows-gnu": [],
     "x86_64-pc-windows-gnullvm": [],
     "x86_64-pc-windows-msvc": [
       "x86_64-pc-windows-msvc"
     ],
+    "x86_64-unknown-freebsd": [
+      "x86_64-unknown-freebsd"
+    ],
+    "x86_64-unknown-linux-gnu": [
+      "x86_64-unknown-linux-gnu"
+    ],
+    "x86_64-unknown-none": [
+      "x86_64-unknown-none"
+    ],
     "x86_64-uwp-windows-gnu": [],
     "x86_64-uwp-windows-msvc": []
   }
-=======
-  "conditions": {}
->>>>>>> 870b0230
 }