--- conflicted
+++ resolved
@@ -130,13 +130,8 @@
     maybe(
         http_archive,
         name = "rules_rust",
-<<<<<<< HEAD
-        sha256 = "4a9cb4fda6ccd5b5ec393b2e944822a62e050c7c06f1ea41607f14c4fdec57a2",
-        urls = ["https://github.com/bazelbuild/rules_rust/releases/download/0.25.1/rules_rust-v0.25.1.tar.gz"],
-=======
-        sha256 = "9d04e658878d23f4b00163a72da3db03ddb451273eb347df7d7c50838d698f49",
-        urls = ["https://github.com/bazelbuild/rules_rust/releases/download/0.26.0/rules_rust-v0.26.0.tar.gz"],
->>>>>>> 870b0230
+        sha256 = "db89135f4d1eaa047b9f5518ba4037284b43fc87386d08c1d1fe91708e3730ae",
+        urls = ["https://github.com/bazelbuild/rules_rust/releases/download/0.27.0/rules_rust-v0.27.0.tar.gz"],
     )
 
     maybe(
